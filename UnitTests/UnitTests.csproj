--- conflicted
+++ resolved
@@ -230,9 +230,7 @@
   </ItemGroup>
   <ItemGroup />
   <ItemGroup>
-<<<<<<< HEAD
     <None Include="packages.config" />
-=======
     <Folder Include="Net\" />
     <Folder Include="Net\Imap\" />
     <Folder Include="Net\Imap\Resources\" />
@@ -244,7 +242,6 @@
     <Folder Include="Net\Smtp\Resources\" />
     <Folder Include="Net\Pop3\Resources\comcast\" />
     <Folder Include="Net\Pop3\Resources\exchange\" />
->>>>>>> 6f8becfe
   </ItemGroup>
   <Import Project="$(MSBuildBinPath)\Microsoft.CSharp.targets" />
   <ProjectExtensions>
