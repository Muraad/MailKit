﻿<?xml version="1.0" encoding="utf-8"?>
<Project DefaultTargets="Build" ToolsVersion="4.0" xmlns="http://schemas.microsoft.com/developer/msbuild/2003">
  <PropertyGroup>
    <Configuration Condition=" '$(Configuration)' == '' ">Debug</Configuration>
    <Platform Condition=" '$(Platform)' == '' ">AnyCPU</Platform>
    <ProductVersion>10.0.0</ProductVersion>
    <SchemaVersion>2.0</SchemaVersion>
    <ProjectGuid>{DB3A2478-4742-452B-80C1-F672B64285AD}</ProjectGuid>
    <OutputType>Library</OutputType>
    <RootNamespace>MailKit</RootNamespace>
    <AssemblyName>MailKit</AssemblyName>
  </PropertyGroup>
  <PropertyGroup Condition=" '$(Configuration)|$(Platform)' == 'Debug|AnyCPU' ">
    <DebugSymbols>true</DebugSymbols>
    <DebugType>full</DebugType>
    <Optimize>false</Optimize>
    <OutputPath>bin\Debug\lib\net40</OutputPath>
    <IntermediateOutputPath>obj\Debug\lib\net40</IntermediateOutputPath>
    <DefineConstants>DEBUG;</DefineConstants>
    <ErrorReport>prompt</ErrorReport>
    <WarningLevel>4</WarningLevel>
    <ConsolePause>false</ConsolePause>
    <AllowUnsafeBlocks>true</AllowUnsafeBlocks>
  </PropertyGroup>
  <PropertyGroup Condition=" '$(Configuration)|$(Platform)' == 'Release|AnyCPU' ">
    <Optimize>true</Optimize>
    <OutputPath>bin\Release\lib\net40</OutputPath>
    <IntermediateOutputPath>obj\Release\lib\net40</IntermediateOutputPath>
    <ErrorReport>prompt</ErrorReport>
    <WarningLevel>4</WarningLevel>
    <ConsolePause>false</ConsolePause>
    <AllowUnsafeBlocks>true</AllowUnsafeBlocks>
    <DocumentationFile>bin\Release\lib\net40\MailKit.xml</DocumentationFile>
  </PropertyGroup>
  <ItemGroup>
    <Reference Include="crypto">
      <HintPath>..\..\bc-csharp\crypto\bin\Debug\crypto.dll</HintPath>
    </Reference>
    <Reference Include="System" />
    <Reference Include="System.Core" />
    <Reference Include="System.Net" />
  </ItemGroup>
  <ItemGroup>
    <ProjectReference Include="..\..\MimeKit\MimeKit\MimeKit.csproj">
      <Project>{C909FC86-6084-41E5-B99C-DCDF2A5B7F82}</Project>
      <Name>MimeKit</Name>
    </ProjectReference>
  </ItemGroup>
  <ItemGroup>
    <Compile Include="Net\Imap\ImapCapabilities.cs" />
    <Compile Include="Net\Imap\ImapClient.cs" />
    <Compile Include="Net\Imap\ImapCommand.cs" />
    <Compile Include="Net\Imap\ImapCommandException.cs" />
    <Compile Include="Net\Imap\ImapEncoding.cs" />
    <Compile Include="Net\Imap\ImapEngine.cs" />
    <Compile Include="Net\Imap\ImapFolder.cs" />
    <Compile Include="Net\Imap\ImapProtocolException.cs" />
    <Compile Include="Net\Imap\ImapResponseCode.cs" />
    <Compile Include="Net\Imap\ImapSearchQueryOptimizer.cs" />
    <Compile Include="Net\Imap\ImapStream.cs" />
    <Compile Include="Net\Imap\ImapToken.cs" />
    <Compile Include="Net\Imap\ImapUtils.cs" />
    <Compile Include="Net\Pop3\Pop3Capabilities.cs" />
    <Compile Include="Net\Pop3\Pop3Client.cs" />
    <Compile Include="Net\Pop3\Pop3Command.cs" />
    <Compile Include="Net\Pop3\Pop3CommandException.cs" />
    <Compile Include="Net\Pop3\Pop3Engine.cs" />
    <Compile Include="Net\Pop3\Pop3ProtocolException.cs" />
    <Compile Include="Net\Pop3\Pop3Stream.cs" />
    <Compile Include="Net\Smtp\SmtpCapabilities.cs" />
    <Compile Include="Net\Smtp\SmtpClient.cs" />
    <Compile Include="Net\Smtp\SmtpCommandException.cs" />
    <Compile Include="Net\Smtp\SmtpDataFilter.cs" />
    <Compile Include="Net\Smtp\SmtpProtocolException.cs" />
    <Compile Include="Net\Smtp\SmtpResponse.cs" />
    <Compile Include="Net\Smtp\SmtpStatusCode.cs" />
    <Compile Include="Properties\AssemblyInfo.cs" />
    <Compile Include="Search\BinarySearchQuery.cs" />
    <Compile Include="Search\DateSearchQuery.cs" />
    <Compile Include="Search\HeaderSearchQuery.cs" />
    <Compile Include="Search\ISearchQueryOptimizer.cs" />
    <Compile Include="Search\NumericSearchQuery.cs" />
    <Compile Include="Search\OrderBy.cs" />
    <Compile Include="Search\OrderByType.cs" />
    <Compile Include="Search\SearchQuery.cs" />
    <Compile Include="Search\SearchTerm.cs" />
    <Compile Include="Search\SortOrder.cs" />
    <Compile Include="Search\TextSearchQuery.cs" />
    <Compile Include="Search\UnarySearchQuery.cs" />
    <Compile Include="Security\Ntlm\BitConverterLE.cs" />
    <Compile Include="Security\Ntlm\ChallengeResponse.cs" />
    <Compile Include="Security\Ntlm\ChallengeResponse2.cs" />
    <Compile Include="Security\Ntlm\MD4.cs" />
    <Compile Include="Security\Ntlm\MessageBase.cs" />
    <Compile Include="Security\Ntlm\NtlmAuthLevel.cs" />
    <Compile Include="Security\Ntlm\NtlmFlags.cs" />
    <Compile Include="Security\Ntlm\NtlmSettings.cs" />
    <Compile Include="Security\Ntlm\Type1Message.cs" />
    <Compile Include="Security\Ntlm\Type2Message.cs" />
    <Compile Include="Security\Ntlm\Type3Message.cs" />
    <Compile Include="Security\AuthenticationException.cs" />
    <Compile Include="Security\SaslException.cs" />
    <Compile Include="Security\SaslMechanism.cs" />
    <Compile Include="Security\SaslMechanismCramMd5.cs" />
    <Compile Include="Security\SaslMechanismDigestMd5.cs" />
    <Compile Include="Security\SaslMechanismLogin.cs" />
    <Compile Include="Security\SaslMechanismNtlm.cs" />
    <Compile Include="Security\SaslMechanismOAuth2.cs" />
    <Compile Include="Security\SaslMechanismPlain.cs" />
    <Compile Include="AlertEventArgs.cs" />
    <Compile Include="BodyPart.cs" />
    <Compile Include="BodyPartBasic.cs" />
    <Compile Include="BodyPartCollection.cs" />
    <Compile Include="BodyPartMessage.cs" />
    <Compile Include="BodyPartMultipart.cs" />
    <Compile Include="BodyPartText.cs" />
    <Compile Include="DuplexStream.cs" />
    <Compile Include="Envelope.cs" />
    <Compile Include="FolderAccess.cs" />
    <Compile Include="FolderAttributes.cs" />
    <Compile Include="FolderNamespace.cs" />
    <Compile Include="FolderNamespaceCollection.cs" />
    <Compile Include="FolderNotFoundException.cs" />
    <Compile Include="FolderRenamedEventArgs.cs" />
    <Compile Include="IFolder.cs" />
    <Compile Include="IMessageService.cs" />
    <Compile Include="IMessageSpool.cs" />
    <Compile Include="IMessageStore.cs" />
    <Compile Include="IMessageTransport.cs" />
    <Compile Include="IProtocolLogger.cs" />
    <Compile Include="ISortable.cs" />
    <Compile Include="IThreadable.cs" />
    <Compile Include="MessageEventArgs.cs" />
    <Compile Include="MessageFlags.cs" />
    <Compile Include="MessageFlagsChangedEventArgs.cs" />
    <Compile Include="MessageSorter.cs" />
    <Compile Include="MessageSummary.cs" />
    <Compile Include="MessageSummaryItems.cs" />
    <Compile Include="MessagesVanishedEventArgs.cs" />
    <Compile Include="MessageThread.cs" />
    <Compile Include="MessageThreader.cs" />
    <Compile Include="NullProtocolLogger.cs" />
    <Compile Include="ProtocolException.cs" />
    <Compile Include="ProtocolLogger.cs" />
    <Compile Include="SpecialFolder.cs" />
    <Compile Include="StatusItems.cs" />
    <Compile Include="ThreadingAlgorithm.cs" />
    <Compile Include="UniqueId.cs" />
    <Compile Include="UriExtensions.cs" />
  </ItemGroup>
<<<<<<< HEAD
  <ItemGroup />
=======
  <ItemGroup>
    <Folder Include="Net\" />
    <Folder Include="Net\Imap\" />
    <Folder Include="Net\Pop3\" />
    <Folder Include="Net\Smtp\" />
    <Folder Include="Search\" />
    <Folder Include="Security\" />
    <Folder Include="Security\Ntlm\" />
  </ItemGroup>
>>>>>>> 5199d2bd
  <Import Project="$(MSBuildBinPath)\Microsoft.CSharp.targets" />
  <ProjectExtensions>
    <MonoDevelop>
      <Properties>
        <Policies>
          <DotNetNamingPolicy DirectoryNamespaceAssociation="PrefixedHierarchical" ResourceNamePolicy="FileFormatDefault" />
        </Policies>
      </Properties>
    </MonoDevelop>
  </ProjectExtensions>
</Project><|MERGE_RESOLUTION|>--- conflicted
+++ resolved
@@ -148,9 +148,7 @@
     <Compile Include="UniqueId.cs" />
     <Compile Include="UriExtensions.cs" />
   </ItemGroup>
-<<<<<<< HEAD
   <ItemGroup />
-=======
   <ItemGroup>
     <Folder Include="Net\" />
     <Folder Include="Net\Imap\" />
@@ -160,7 +158,6 @@
     <Folder Include="Security\" />
     <Folder Include="Security\Ntlm\" />
   </ItemGroup>
->>>>>>> 5199d2bd
   <Import Project="$(MSBuildBinPath)\Microsoft.CSharp.targets" />
   <ProjectExtensions>
     <MonoDevelop>
